/*-------------------------------------------------------------------------
 *
 * pg_shard.h
 *			Type and function declarations for pg_shard extension
 *
 * Portions Copyright (c) 2014, Citus Data, Inc.
 *
 * IDENTIFICATION
 *			pg_shard.h
 *
 *-------------------------------------------------------------------------
 */

#ifndef PG_SHARD_H
#define PG_SHARD_H

<<<<<<< HEAD
#include "access/tupdesc.h"
=======
#include "nodes/nodes.h"
>>>>>>> 018118b8
#include "nodes/pg_list.h"
#include "nodes/plannodes.h"
#include "lib/stringinfo.h"


/*
 * DistributedNodeTag identifies nodes used in the planning and execution of
 * queries interacting with distributed tables.
 */
typedef enum DistributedNodeTag
{
	/* Tags for distributed planning begin a safe distance after all other tags. */
	T_DistributedPlan = 2100,		/* plan to be built and passed to executor */
} DistributedNodeTag;


/*
 * PlannerType identifies the type of planner which should be used for a given
 * query.
 */
typedef enum PlannerType
{
	PLANNER_INVALID_FIRST = 0,
	PLANNER_TYPE_CITUSDB = 1,
	PLANNER_TYPE_PG_SHARD = 2,
	PLANNER_TYPE_POSTGRES = 3
} PlannerType;


/*
 * DistributedPlan contains a set of tasks to be executed remotely as part of a
 * distributed query.
 */
typedef struct DistributedPlan
{
<<<<<<< HEAD
	Plan plan;		/* this is a "subclass" of Plan */
	List *taskList;	/* list of tasks to run as part of this plan */
	TupleDesc tupleDescriptor; /* description of output tuple */
=======
	Plan plan;			/* this is a "subclass" of Plan */
	Plan *originalPlan;	/* we save a copy of standard_planner's output */
	List *taskList;		/* list of tasks to run as part of this plan */
>>>>>>> 018118b8
} DistributedPlan;


/*
 * Tasks just bundle a query string (already ready for execution) with a list of
 * placements on which that string could be executed. The semantics of a task
 * will vary based on the type of statement being executed: an INSERT must be
 * executed on all placements, but a SELECT might view subsequent placements as
 * fallbacks to be used only if the first placement fails to respond.
 */
typedef struct Task
{
	StringInfo queryString;		/* SQL string suitable for immediate remote execution */
	List *taskPlacementList;	/* ShardPlacements on which the task can be executed */
} Task;


/* Function declarations for extension loading and unloading */
extern void _PG_init(void);
extern void _PG_fini(void);


#endif /* PG_SHARD_H */<|MERGE_RESOLUTION|>--- conflicted
+++ resolved
@@ -14,11 +14,7 @@
 #ifndef PG_SHARD_H
 #define PG_SHARD_H
 
-<<<<<<< HEAD
-#include "access/tupdesc.h"
-=======
 #include "nodes/nodes.h"
->>>>>>> 018118b8
 #include "nodes/pg_list.h"
 #include "nodes/plannodes.h"
 #include "lib/stringinfo.h"
@@ -54,15 +50,9 @@
  */
 typedef struct DistributedPlan
 {
-<<<<<<< HEAD
-	Plan plan;		/* this is a "subclass" of Plan */
-	List *taskList;	/* list of tasks to run as part of this plan */
-	TupleDesc tupleDescriptor; /* description of output tuple */
-=======
 	Plan plan;			/* this is a "subclass" of Plan */
 	Plan *originalPlan;	/* we save a copy of standard_planner's output */
 	List *taskList;		/* list of tasks to run as part of this plan */
->>>>>>> 018118b8
 } DistributedPlan;
 
 
