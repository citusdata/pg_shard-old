--- conflicted
+++ resolved
@@ -29,11 +29,8 @@
 #include <stddef.h>
 #include <string.h>
 
-<<<<<<< HEAD
+#include "access/htup.h"
 #include "access/htup_details.h"
-=======
-#include "access/htup.h"
->>>>>>> 21583b93
 #include "access/sdir.h"
 #include "access/skey.h"
 #include "access/tupdesc.h"
@@ -59,24 +56,17 @@
 #include "optimizer/var.h"
 #include "parser/parsetree.h"
 #include "storage/lock.h"
-<<<<<<< HEAD
 #include "tcop/utility.h"
-=======
-#include "tcop/dest.h"
->>>>>>> 21583b93
 #include "utils/builtins.h"
 #include "utils/elog.h"
 #include "utils/errcodes.h"
 #include "utils/guc.h"
 #include "utils/lsyscache.h"
 #include "utils/palloc.h"
-<<<<<<< HEAD
 #include "utils/rel.h"
 #include "utils/snapmgr.h"
 #include "utils/tqual.h"
-=======
 #include "utils/tuplestore.h"
->>>>>>> 21583b93
 
 
 /* controls use of locks to enforce safe commutativity */
@@ -248,7 +238,7 @@
 
 		distributedPlan = BuildDistributedPlan(distributedQuery, queryShardList);
 		distributedPlan->originalPlan = plannedStatement->planTree;
-		distributedPlan->multiShardSelect = multiShardSelect;
+		distributedPlan->selectFromMultipleShards = selectFromMultipleShards;
 		distributedPlan->createTemporaryTableStmt = createTemporaryTableStmt;
 
 		plannedStatement->planTree = (Plan *) distributedPlan;
@@ -330,7 +320,7 @@
 	PlannedStmt *plannedStatement = queryDesc->plannedstmt;
 	bool pgShardExecution = IsPgShardPlan(plannedStatement);
 	DistributedPlan *distributedPlan = NULL;
-	bool multiShardSelect = false;
+	bool selectFromMultipleShards = false;
 
 	if (pgShardExecution)
 	{
@@ -353,8 +343,8 @@
 		 * point the existing plan to scan this temp table instead of the
 		 * original one.
 		 */
-		multiShardSelect = distributedPlan->multiShardSelect;
-		if (multiShardSelect)
+		selectFromMultipleShards = distributedPlan->selectFromMultipleShards;
+		if (selectFromMultipleShards)
 		{
 			RangeTblEntry *remoteRangeTable = NULL;
 			Oid intermediateResultTableId = InvalidOid;
@@ -378,7 +368,7 @@
 			Assert(list_length(plannedStatement->rtable) == 1);
 			remoteRangeTable = linitial(plannedStatement->rtable);
 			Assert(remoteRangeTable->rtekind == RTE_RELATION);
-			remoteRangeTable->relid = newTableId;
+			remoteRangeTable->relid = intermediateResultTableId;
 
 			/* execute the queries and fetch data into the temp table */
 			ExecuteQueriesAndFetchData(distributedPlan, intermediateResultTableId);
@@ -409,7 +399,7 @@
 		}
 
 		/* if multiShard select, then we've completed all the work already */
-		if (!multiShardSelect)
+		if (!selectFromMultipleShards)
 		{
 			/* swap back to the distributed plan for rest of query */
 			plannedStatement->planTree = (Plan *) distributedPlan;
@@ -1481,57 +1471,18 @@
 	List *taskList = distributedPlan->taskList;
 	ListCell *taskCell = NULL;
 	List *targetList = distributedPlan->targetList;
+
+	/* ExecType instead of ExecCleanType so we don't ignore junk columns */
 	TupleDesc tupleStoreDescriptor = ExecTypeFromTL(targetList, false);
 
 	foreach(taskCell, taskList)
 	{
 		Task *task = (Task *) lfirst(taskCell);
-		List *taskPlacementList = task->taskPlacementList;
-		ListCell *taskPlacementCell = NULL;
-		Tuplestorestate *tupleStore = NULL;
-		bool resultsReceived = false;
-
-		/*
-		 * Try to run the query to completion on one placement. If the query fails
-		 * attempt the query on the next placement.
-		 */
-		foreach(taskPlacementCell, taskPlacementList)
-		{
-			ShardPlacement *taskPlacement = (ShardPlacement *) lfirst(taskPlacementCell);
-			char *nodeName = taskPlacement->nodeName;
-			int32 nodePort = taskPlacement->nodePort;
-			bool queryOK = false;
-			bool storedOK = false;
-
-			PGconn *connection = GetConnection(nodeName, nodePort);
-			if (connection == NULL)
-			{
-				continue;
-			}
-
-			queryOK = SendQueryInSingleRowMode(connection, task->queryString);
-			if (!queryOK)
-			{
-				PurgeConnection(connection);
-				continue;
-			}
-
-			tupleStore = tuplestore_begin_heap(false, false, work_mem);
-			storedOK = StoreQueryResult(connection, tupleStoreDescriptor, tupleStore);
-			if (storedOK)
-			{
-				resultsReceived = true;
-				break;
-			}
-			else
-			{
-				tuplestore_end(tupleStore);
-				PurgeConnection(connection);
-			}
-		}
-
-		/* check if the query ran successfully on either placement */
-		if (!resultsReceived)
+		bool resultsOK = false;
+		Tuplestorestate *tupleStore = tuplestore_begin_heap(false, false, work_mem);
+
+		resultsOK = ExecuteTaskAndStoreResults(task, tupleStoreDescriptor, tupleStore);
+		if (!resultsOK)
 		{
 			ereport(ERROR, (errmsg("could not receive query results")));
 		}
