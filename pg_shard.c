--- conflicted
+++ resolved
@@ -14,14 +14,10 @@
 #include "postgres.h"
 #include "c.h"
 #include "fmgr.h"
-<<<<<<< HEAD
 #include "funcapi.h"
 #include "libpq-fe.h"
 #include "miscadmin.h"
-=======
-#include "libpq-fe.h"
 #include "pg_config.h"
->>>>>>> 018118b8
 #include "postgres_ext.h"
 
 #include "pg_shard.h"
@@ -34,16 +30,11 @@
 
 #include "access/sdir.h"
 #include "access/skey.h"
-<<<<<<< HEAD
-#include "executor/execdesc.h"
-#include "executor/executor.h"
-=======
 #include "access/xact.h"
 #include "executor/execdesc.h"
 #include "executor/executor.h"
 #include "executor/instrument.h"
 #include "nodes/execnodes.h"
->>>>>>> 018118b8
 #include "nodes/nodes.h"
 #include "nodes/nodeFuncs.h"
 #include "nodes/params.h"
@@ -80,19 +71,11 @@
 static Const * ExtractPartitionValue(Query *query, Var *partitionColumn);
 static bool ExtractFromExpressionWalker(Node *node, List **qualifierList);
 static DistributedPlan * BuildDistributedPlan(Query *query, List *shardIntervalList);
-<<<<<<< HEAD
-static void PgShardExecutorStart(QueryDesc *queryDesc, int eflags);
-static void PgShardExecutorRun(QueryDesc *queryDesc, ScanDirection direction,
-								   long count);
 static void ExecuteDistributedSelect(DistributedPlan *distributedPlan,
-									 EState *executorState, DestReceiver *destination);
-static Tuplestorestate * ExecuteRemoteQuery(char *nodeName, int32 nodePort,
-											StringInfo query, TupleDesc tupleDescriptor);
-static void PgShardExecutorFinish(QueryDesc *queryDesc);
-static void PgShardExecutorEnd(QueryDesc *queryDesc);
-=======
+									 EState *executorState, DestReceiver *destination,
+									 TupleDesc tupleDescriptor);
+static PGresult * ExecuteRemoteQuery(char *nodeName, int32 nodePort, StringInfo query);
 static bool IsPgShardPlan(PlannedStmt *plannedStmt);
->>>>>>> 018118b8
 
 
 /* declarations for dynamic loading */
@@ -103,11 +86,6 @@
 static planner_hook_type PreviousPlannerHook = NULL;
 static ExecutorStart_hook_type PreviousExecutorStartHook = NULL;
 static ExecutorRun_hook_type PreviousExecutorRunHook = NULL;
-<<<<<<< HEAD
-static ExecutorFinish_hook_type PreviousExecutorFinishHook = NULL;
-static ExecutorEnd_hook_type PreviousExecutorEndHook = NULL;
-=======
->>>>>>> 018118b8
 
 
 /*
@@ -127,15 +105,6 @@
 	PreviousExecutorRunHook = ExecutorRun_hook;
 	ExecutorRun_hook = PgShardExecutorRun;
 
-<<<<<<< HEAD
-	PreviousExecutorFinishHook = ExecutorFinish_hook;
-	ExecutorFinish_hook = PgShardExecutorFinish;
-
-	PreviousExecutorEndHook = ExecutorEnd_hook;
-	ExecutorEnd_hook = PgShardExecutorEnd;
-
-=======
->>>>>>> 018118b8
 	DefineCustomBoolVariable("pg_shard.use_citusdb_select_logic",
 							 "Informs pg_shard to use CitusDB's select logic.",
 							 NULL, &UseCitusDBSelectLogic, false, PGC_USERSET, 0,
@@ -153,10 +122,6 @@
 	ExecutorRun_hook = PreviousExecutorRunHook;
 	ExecutorStart_hook = PreviousExecutorStartHook;
 	planner_hook = PreviousPlannerHook;
-	ExecutorStart_hook = PreviousExecutorStartHook;
-	ExecutorRun_hook = PreviousExecutorRunHook;
-	ExecutorFinish_hook = PreviousExecutorFinishHook;
-	ExecutorEnd_hook = PreviousExecutorEndHook;
 }
 
 
@@ -349,6 +314,27 @@
 				int32 affectedRowCount = ExecuteDistributedModify(plan);
 				estate->es_processed = affectedRowCount;
 			}
+			else if (operation == CMD_SELECT)
+			{
+				DestReceiver *destination = queryDesc->dest;
+				List *targetList = plan->originalPlan->targetlist;
+				TupleDesc tupleDescriptor = ExecCleanTypeFromTL(targetList, false);
+
+				if (count != 0)
+				{
+					ereport(ERROR, (errcode(ERRCODE_FEATURE_NOT_SUPPORTED),
+									errmsg("selecting few tuples at a time"
+										   " is unsupported")));
+				}
+
+				/* startup the tuple receiver */
+				(*destination->rStartup) (destination, CMD_SELECT, tupleDescriptor);
+
+				ExecuteDistributedSelect(plan, estate, destination, tupleDescriptor);
+
+				/* shutdown the tuple receiver */
+				(*destination->rShutdown) (destination);
+			}
 		}
 
 		if (queryDesc->totaltime != NULL)
@@ -698,12 +684,8 @@
 {
 	ListCell *shardIntervalCell = NULL;
 	List *taskList = NIL;
-	TupleDesc returnTupleDescriptor = NULL;
 	DistributedPlan *distributedPlan = palloc0(sizeof(DistributedPlan));
 	distributedPlan->plan.type = (NodeTag) T_DistributedPlan;
-
-	/* construct a descriptor which describes the tuples we return */
-	returnTupleDescriptor = ExecTypeFromTL(query->targetList, false);
 
 	foreach(shardIntervalCell, shardIntervalList)
 	{
@@ -723,189 +705,124 @@
 	}
 
 	distributedPlan->taskList = taskList;
-	distributedPlan->tupleDescriptor = returnTupleDescriptor;
 
 	return distributedPlan;
 }
 
 
 /*
-<<<<<<< HEAD
- * PgShardExecutorStart implements the ExecutorStart hook to enable distributed
- * execution. The function currently sets up the executor state needed in later
- * parts of the execution flow.
- */
-static void
-PgShardExecutorStart(QueryDesc *queryDesc, int eflags)
-{
-	PlannedStmt *planStatement = queryDesc->plannedstmt;
-	NodeTag nodeType = nodeTag(planStatement->planTree);
-
-	if (nodeType == T_DistributedPlan)
-	{
-		DistributedPlan *distributedPlan = (DistributedPlan *) planStatement->planTree;
-		TupleDesc tupleDescriptor = distributedPlan->tupleDescriptor;
-
-		/* build empty executor state to obtain per-query memory context */
-		EState *executorState = CreateExecutorState();
-		queryDesc->estate = executorState;
-		queryDesc->tupDesc = tupleDescriptor;
-	}
-	else
-	{
-		/* this isn't a query pg_shard handles: use previous hook or standard */
-		if (PreviousExecutorStartHook != NULL)
-		{
-			PreviousExecutorStartHook(queryDesc, eflags);
-		}
-		else
-		{
-			standard_ExecutorStart(queryDesc, eflags);
-		}
-	}
-}
-
-
-/*
- * PgShardExecutorRun implements the ExecutorRun hook to enable distributed
- * execution. The function checks if the plan is a distributed plan, and if so
- * it runs the pgShard distributed query execution logic. If not the function
- * defers to the previous execution hooks.
- */
-static void
-PgShardExecutorRun(QueryDesc *queryDesc, ScanDirection direction, long count)
-{
-	PlannedStmt *planStatement = queryDesc->plannedstmt;
-	NodeTag nodeType = nodeTag(planStatement->planTree);
-
-	if (nodeType == T_DistributedPlan)
-	{
-		DistributedPlan *distributedPlan = (DistributedPlan *) planStatement->planTree;
-		EState *executorState = queryDesc->estate;
-		CmdType operation = queryDesc->operation;
-		DestReceiver *destination = queryDesc->dest;
-
-		MemoryContext oldcontext = MemoryContextSwitchTo(executorState->es_query_cxt);
-
-		if (ScanDirectionIsNoMovement(direction))
-		{
-			ereport(ERROR, (errmsg("unsupported no movement scan direction")));
-		}
-
-		if (operation == CMD_SELECT)
-		{
-			ExecuteDistributedSelect(distributedPlan, executorState, destination);
-		}
-
-		MemoryContextSwitchTo(oldcontext);
-	}
-	else
-	{
-		/* this isn't a query pg_shard handles: use previous hook or standard */
-		if (PreviousExecutorRunHook != NULL)
-		{
-			PreviousExecutorRunHook(queryDesc, direction, count);
-		}
-		else
-		{
-			standard_ExecutorRun(queryDesc, direction, count);
-		}
-	}
-}
-
-
-/*
  * ExecuteDistributedSelect executes the remote select query and sends the
- * resultant tuples to the given destination receiver. The function first
- * executes the query remotely and stores the results into a tuple store. The
- * function then iterates over the tuple store and sends the tuples to the
- * destination. If the query fails on a given placement, the function attempts
- * it on its replica.
+ * resultant tuples to the given destination receiver. If the query fails on a
+ * given placement, the function attempts it on its replica.
  */
 static void
 ExecuteDistributedSelect(DistributedPlan *distributedPlan, EState *executorState,
-						 DestReceiver *destination)
-{
+						 DestReceiver *destination, TupleDesc tupleDescriptor)
+{
+	uint32 rowIndex = 0;
+	uint32 rowCount = 0;
+	uint32 columnIndex = 0;
+	uint32 columnCount = 0;
+	uint32 expectedColumnCount = 0;
 	Task *task = NULL;
+	List *taskPlacementList = NIL;
+	ListCell *taskPlacementCell = NULL;
+	TupleTableSlot *tupleTableSlot = MakeSingleTupleTableSlot(tupleDescriptor);
+	AttInMetadata *attributeInMetadata = NULL;
+	PGresult *result = NULL;
+
 	List *taskList = distributedPlan->taskList;
-	List *shardPlacementList = NIL;
-	ListCell *shardPlacementCell = NULL;
-
-	TupleDesc tupleDescriptor = distributedPlan->tupleDescriptor;
-	TupleTableSlot *tupleTableSlot = MakeSingleTupleTableSlot(tupleDescriptor);
-	bool forwardDirection = true;
-	Tuplestorestate *tupleStore = NULL;
-
 	if (list_length(taskList) != 1)
 	{
 		ereport(ERROR, (errmsg("cannot execute select over multiple shards")));
 	}
 
 	task = (Task *) linitial(taskList);
-	shardPlacementList = task->taskPlacementList;
+	taskPlacementList = task->taskPlacementList;
 
 	/*
-	 * Try to run the query to completion on one placement and store the results
-	 * in a tuple store. If the query fails attempt the query on the next
-	 * placement.
+	 * Try to run the query to completion on one placement. If the query fails
+	 * attempt the query on the next placement.
 	 */
-	foreach(shardPlacementCell, shardPlacementList)
-	{
-		ShardPlacement *shardPlacement = (ShardPlacement *) lfirst(shardPlacementCell);
-		tupleStore = ExecuteRemoteQuery(shardPlacement->nodeName,
-										shardPlacement->nodePort,
-										task->queryString,
-										tupleDescriptor);
-
-		/* if the query succeeded break out of the loop */
-		if (tupleStore != NULL)
+	foreach(taskPlacementCell, taskPlacementList)
+	{
+		ShardPlacement *taskPlacement = (ShardPlacement *) lfirst(taskPlacementCell);
+		result = ExecuteRemoteQuery(taskPlacement->nodeName, taskPlacement->nodePort,
+									task->queryString);
+
+		if (result != NULL)
 		{
 			break;
 		}
 	}
 
-	if (tupleStore == NULL)
+	if (result == NULL)
 	{
 		ereport(ERROR, (errmsg("unable to execute remote query")));
 	}
 
-	/* startup the tuple receiver */
-	(*destination->rStartup) (destination, CMD_SELECT, tupleDescriptor);
-
-	/* loop and retrieve all the tuples from the tuplestore */
-	while (tuplestore_gettupleslot(tupleStore, forwardDirection, false, tupleTableSlot))
-	{
+	/* initialize the attribute input information */
+	attributeInMetadata = TupleDescGetAttInMetadata(tupleDescriptor);
+
+	rowCount = PQntuples(result);
+	columnCount = PQnfields(result);
+
+	expectedColumnCount = tupleDescriptor->natts;
+	if (columnCount != expectedColumnCount)
+	{
+		ereport(ERROR, (errmsg("sql query returned unexpected number of fields")));
+	}
+
+	/* now iterate over each row and send the tuples to the given destination */
+	for (rowIndex = 0; rowIndex < rowCount; rowIndex++)
+	{
+		Datum *columnValues = tupleTableSlot->tts_values;
+		bool *columnNulls = tupleTableSlot->tts_isnull;
+
+		/* initialize all values for this row to null */
+		memset(columnValues, 0, columnCount * sizeof(Datum));
+		memset(columnNulls, true, columnCount * sizeof(bool));
+
+		/* insert data from the result */
+		for (columnIndex = 0; columnIndex < columnCount; columnIndex++)
+		{
+			if (!PQgetisnull(result, rowIndex, columnIndex))
+			{
+				char *columnStringValue = PQgetvalue(result, rowIndex, columnIndex);
+				columnValues[columnIndex] =
+					InputFunctionCall(&attributeInMetadata->attinfuncs[columnIndex],
+									  columnStringValue,
+									  attributeInMetadata->attioparams[columnIndex],
+									  attributeInMetadata->atttypmods[columnIndex]);
+
+				columnNulls[columnIndex] = false;
+			}
+		}
+
+		/* mark slot as containing a virtual tuple */
+		ExecStoreVirtualTuple(tupleTableSlot);
+
+		/* send the tuple to the receiver */
 		(*destination->receiveSlot) (tupleTableSlot, destination);
 		executorState->es_processed++;
 
+		/* cleanup */
 		ExecClearTuple(tupleTableSlot);
 	}
 
-	/* shutdown the tuple receiver and cleanup the tupleStore */
-	(*destination->rShutdown) (destination);
-	tuplestore_end(tupleStore);
+	PQclear(result);
 }
 
 
 /*
  * ExecuteRemoteQuery takes the given query and attempts to execute it on the
- * given node and port combination. If the query succeeds the function stores
- * the results in a tuple store and returns this store. Note that the caller
- * is expected to free the tuple store after using it.
- */
-static Tuplestorestate *
-ExecuteRemoteQuery(char *nodeName, int32 nodePort, StringInfo query,
-				   TupleDesc tupleDescriptor)
-{
-	uint32 rowIndex = 0;
-	uint32 rowCount = 0;
-	uint32 fieldIndex = 0;
-	uint32 fieldCount = 0;
-	char **values = NULL;
-	bool randomAccess = false;
-	bool interXact = false;
-	Tuplestorestate *tupleStore = NULL;
-	AttInMetadata *attributeInMetadata = NULL;
+ * given node and port combination. If the query succeeds, the function returns
+ * the PGresult object, else it returns NULL.
+ * Note: It is the callers responsibility to clear the PGresult object.
+ */
+static PGresult *
+ExecuteRemoteQuery(char *nodeName, int32 nodePort, StringInfo query)
+{
 	PGresult *result = NULL;
 
 	PGconn *connection = GetConnection(nodeName, nodePort);
@@ -916,113 +833,20 @@
 		return NULL;
 	}
 
-	/* initialize the tuplestore state and attribute input information */
-	tupleStore = tuplestore_begin_heap(randomAccess, interXact, work_mem);
-	attributeInMetadata = TupleDescGetAttInMetadata(tupleDescriptor);
-
 	/* now execute the query on the remote node */
 	result = PQexec(connection, query->data);
 	if (PQresultStatus(result) != PGRES_TUPLES_OK)
 	{
 		ereport(WARNING, (errmsg("could not run query on \"%s:%u\"",
 								 nodeName, nodePort)));
-		tuplestore_end(tupleStore);
 		return NULL;
 	}
 
-	rowCount = PQntuples(result);
-	fieldCount = PQnfields(result);
-	values = (char **) palloc(fieldCount * sizeof(char *));
-
-	/* now create tuples for each row and store them in the tuple store */
-	for (rowIndex = 0; rowIndex < rowCount; rowIndex++)
-	{
-		HeapTuple resultTuple = NULL;
-
-		for (fieldIndex = 0; fieldIndex < fieldCount; fieldIndex++)
-		{
-			if (PQgetisnull(result, rowIndex, fieldIndex))
-			{
-				values[fieldIndex] = NULL;
-			}
-			else
-			{
-				values[fieldIndex] = PQgetvalue(result, rowIndex, fieldIndex);
-			}
-		}
-
-		resultTuple = BuildTupleFromCStrings(attributeInMetadata, values);
-		tuplestore_puttuple(tupleStore, resultTuple);
-	}
-
-	return tupleStore;
-}
-
-
-/*
- * PgShardExecutorFinish implements the ExecutorFinish hook to enable
- * distributed execution.
- */
-static void
-PgShardExecutorFinish(QueryDesc *queryDesc)
-{
-	PlannedStmt *planStatement = queryDesc->plannedstmt;
-	NodeTag nodeType = nodeTag(planStatement->planTree);
-
-	if (nodeType == T_DistributedPlan)
-	{
-		EState *executorState = queryDesc->estate;
-		executorState->es_finished = true;
-	}
-	else
-	{
-		/* this isn't a query pg_shard handles: use previous hook or standard */
-		if (PreviousExecutorFinishHook != NULL)
-		{
-			PreviousExecutorFinishHook(queryDesc);
-		}
-		else
-		{
-			standard_ExecutorFinish(queryDesc);
-		}
-	}
-}
-
-
-/*
- * PgShardExecutorEnd implements the ExecutorEnd hook to enable distributed
- * execution. The function currently performs cleanup of the executor state and
- * the query descriptor.
- */
-static void
-PgShardExecutorEnd(QueryDesc *queryDesc)
-{
-	PlannedStmt *planStatement = queryDesc->plannedstmt;
-	NodeTag nodeType = nodeTag(planStatement->planTree);
-
-	if (nodeType == T_DistributedPlan)
-	{
-		FreeExecutorState(queryDesc->estate);
-
-		/* reset queryDesc fields that no longer point to anything */
-		queryDesc->tupDesc = NULL;
-		queryDesc->estate = NULL;
-		queryDesc->planstate = NULL;
-		queryDesc->totaltime = NULL;
-	}
-	else
-	{
-		/* this isn't a query pg_shard handles: use previous hook or standard */
-		if (PreviousExecutorEndHook != NULL)
-		{
-			PreviousExecutorEndHook(queryDesc);
-		}
-		else
-		{
-			standard_ExecutorEnd(queryDesc);
-		}
-	}
-=======
+	return result;
+}
+
+
+/*
  * IsPgShardPlan determines whether the provided plannedStmt contains a plan
  * suitable for execution by PgShard.
  */
@@ -1034,5 +858,4 @@
 	bool isPgShardPlan = ((DistributedNodeTag) nodeTag == T_DistributedPlan);
 
 	return isPgShardPlan;
->>>>>>> 018118b8
 }